package gocassa

import (
	"bytes"
	"encoding/json"
	"errors"
	"fmt"
	"reflect"

	"github.com/gocql/gocql"
	"github.com/google/btree"
)

// MockKeySpace implements the KeySpace interface and constructs in-memory tables.
type mockKeySpace struct {
	k
}

type mockOp struct {
	options      Options
	funcs        []func(mockOp) error
	preflightErr error
}

func newOp(f func(mockOp) error) mockOp {
	return mockOp{
		funcs: []func(mockOp) error{f},
	}
}

func (m mockOp) Add(ops ...Op) Op {
	return multiOp{m}.Add(ops...)
}

func (m mockOp) Run() error {
	for _, f := range m.funcs {
		err := f(m)
		if err != nil {
			return err
		}
	}
	return nil
}

func (m mockOp) WithOptions(opt Options) Op {
	return mockOp{
		options: opt,
		funcs:   m.funcs,
	}
}

func (m mockOp) RunAtomically() error {
	return m.Run()
}

<<<<<<< HEAD
=======
func (m mockOp) GenerateStatement() (string, []interface{}) {
	return "", []interface{}{}
}

func (m mockOp) QueryExecutor() QueryExecutor {
	return nil
}

>>>>>>> 48cdcb5a
func (m mockOp) Preflight() error {
	return m.preflightErr
}

func (ks *mockKeySpace) NewTable(name string, entity interface{}, fields map[string]interface{}, keys Keys) Table {
	return &MockTable{
		name:   name,
		entity: entity,
		keys:   keys,
		rows:   map[rowKey]*btree.BTree{},
	}
}

func NewMockKeySpace() KeySpace {
	ks := &mockKeySpace{}
	ks.tableFactory = ks
	return ks
}

// MockTable implements the Table interface and stores rows in-memory.
type MockTable struct {
	// rows is mapping from row key to column group key to column map
	name    string
	rows    map[rowKey]*btree.BTree
	entity  interface{}
	keys    Keys
	options Options
}

type rowKey string
type superColumn struct {
	Key     *keyPart
	Columns map[string]interface{}
}

func (c *superColumn) Less(item btree.Item) bool {
	other, ok := item.(*superColumn)
	if !ok {
		return false
	}

	return c.Key.Less(other.Key)
}

type gocqlTypeInfo struct {
	proto byte
	typ   gocql.Type
}

func (t gocqlTypeInfo) New() interface{} {
	return &gocqlTypeInfo{t.proto, t.typ}
}

func (t gocqlTypeInfo) Type() gocql.Type {
	return t.typ
}

func (t gocqlTypeInfo) Version() byte {
	return t.proto
}

func (t gocqlTypeInfo) Custom() string {
	return ""
}

type keyPart struct {
	Key   string
	Value interface{}
	Tail  *keyPart
}

func (k *keyPart) Prepend(key string, value interface{}) *keyPart {
	return &keyPart{Key: key, Value: value, Tail: k}
}

func (k *keyPart) Less(other *keyPart) bool {
	for part, other := k, other; part != nil && other != nil; part, other = part.Tail, other.Tail {
		cmp := bytes.Compare(part.Bytes(), other.Bytes())
		if cmp == 0 {
			continue
		}
		return cmp < 0
	}

	return false
}

func (k *keyPart) Bytes() []byte {
	typeInfo := &gocqlTypeInfo{
		proto: 0x03,
		typ:   cassaType(k.Value),
	}
	// FIXME handle err
	marshalled, _ := gocql.Marshal(typeInfo, k.Value)
	return marshalled
}

func (k *keyPart) RowKey() rowKey {
	buf := bytes.Buffer{}

	for part := k; part != nil; part = part.Tail {
		buf.Write(part.Bytes())
	}

	return rowKey(buf.String())
}

func (k *keyPart) ToSuperColumn() *superColumn {
	return &superColumn{Key: k}
}

func (t *MockTable) zero() interface{} {
	return reflect.New(reflect.TypeOf(t.entity)).Interface()
}

func (t *MockTable) keyFromColumnValues(columns map[string]interface{}, keys []string) (*keyPart, error) {
	var key *keyPart

	for _, column := range keys {
		value, ok := columns[column]

		if !ok {
			return nil, fmt.Errorf("Missing mandatory PRIMARY KEY part %s", column)
		}
		key = key.Prepend(column, value)
	}

	return key, nil
}

func (t *MockTable) Name() string {
	if len(t.options.TableName) > 0 {
		return t.options.TableName
	}
	return t.name
}

func (t *MockTable) getOrCreateRow(rowKey *keyPart) *btree.BTree {
	row := t.rows[rowKey.RowKey()]
	if row == nil {
		row = btree.New(2)
		t.rows[rowKey.RowKey()] = row
	}
	return row
}

func (t *MockTable) getOrCreateColumnGroup(rowKey, superColumnKey *keyPart) map[string]interface{} {
	row := t.getOrCreateRow(rowKey)
	scol := superColumnKey.ToSuperColumn()

	if row.Has(scol) {
		return row.Get(scol).(*superColumn).Columns
	}
	row.ReplaceOrInsert(scol)
	scol.Columns = map[string]interface{}{}

	return scol.Columns
}

func (t *MockTable) SetWithOptions(i interface{}, options Options) Op {
	return newOp(func(m mockOp) error {
		columns, ok := toMap(i)
		if !ok {
			return errors.New("Can't create: value not understood")
		}

		rowKey, err := t.keyFromColumnValues(columns, t.keys.PartitionKeys)
		if err != nil {
			return err
		}

		superColumnKey, err := t.keyFromColumnValues(columns, t.keys.ClusteringColumns)
		if err != nil {
			return err
		}

		superColumn := t.getOrCreateColumnGroup(rowKey, superColumnKey)

		for k, v := range columns {
			superColumn[k] = v
		}
		return nil
	})
}

func (t *MockTable) Set(i interface{}) Op {
	return t.SetWithOptions(i, t.options)
}

func (t *MockTable) Where(relations ...Relation) Filter {
	return &MockFilter{
		table:     t,
		relations: relations,
	}
}

func (t *MockTable) Create() error {
	return nil
}

func (t *MockTable) CreateStatement() (string, error) {
	return "", nil
}

func (t *MockTable) Recreate() error {
	return nil
}

func (t *MockTable) WithOptions(o Options) Table {
	return &MockTable{
		name:    t.name,
		rows:    t.rows,
		entity:  t.entity,
		keys:    t.keys,
		options: t.options.Merge(o),
	}
}

// MockFilter implements the Filter interface and works with MockTable.
type MockFilter struct {
	table     *MockTable
	relations []Relation
}

func (f *MockFilter) rowMatch(row map[string]interface{}) bool {
	for _, relation := range f.relations {
		value := row[relation.key]
		if !relation.accept(value) {
			return false
		}
	}
	return true
}

func (f *MockFilter) keyRelationMap() map[string]Relation {
	result := map[string]Relation{}

	for _, relation := range f.relations {
		result[relation.key] = relation
	}

	return result
}

func (f *MockFilter) keysFromRelations(keys []string) ([]*keyPart, error) {
	keyRelationMap := f.keyRelationMap()
	var rowKey *keyPart
	var result []*keyPart

	if len(keys) == 0 {
		return []*keyPart{nil}, nil
	}

	for i, key := range keys {
		lastKey := i == len(keys)-1
		relation, ok := keyRelationMap[key]

		if !ok {
			return nil, fmt.Errorf("Missing mandatory PRIMARY KEY part %s", key)
		}

		if relation.op != equality && !(lastKey && relation.op == in) {
			return nil, fmt.Errorf("Invalid use of PK %s", key)
		}

		if !lastKey {
			rowKey = rowKey.Prepend(key, relation.terms[0])
		} else {
			for _, term := range relation.terms {
				result = append(result, rowKey.Prepend(relation.key, term))
			}
		}
	}

	return result, nil
}

func (f *MockFilter) UpdateWithOptions(m map[string]interface{}, options Options) Op {
	return newOp(func(mock mockOp) error {
		rowKeys, err := f.keysFromRelations(f.table.keys.PartitionKeys)
		if err != nil {
			return err
		}

		for _, rowKey := range rowKeys {
			superColumnKeys, err := f.keysFromRelations(f.table.keys.ClusteringColumns)
			if err != nil {
				return err
			}

			for _, superColumnKey := range superColumnKeys {
				superColumn := f.table.getOrCreateColumnGroup(rowKey, superColumnKey)

				for _, keyPart := range []*keyPart{rowKey, superColumnKey} {
					for k := keyPart; k != nil; k = k.Tail {
						superColumn[k.Key] = k.Value
					}
				}

				for key, value := range m {
					superColumn[key] = value
				}
			}
		}

		return nil
	})
}

func (f *MockFilter) Update(m map[string]interface{}) Op {
	return f.UpdateWithOptions(m, Options{})
}

func (f *MockFilter) Delete() Op {
	return newOp(func(m mockOp) error {
		rowKeys, err := f.keysFromRelations(f.table.keys.PartitionKeys)
		if err != nil {
			return err
		}

		for _, rowKey := range rowKeys {
			row := f.table.rows[rowKey.RowKey()]
			if row == nil {
				return nil
			}

			row.Ascend(func(item btree.Item) bool {
				columns := item.(*superColumn).Columns
				if f.rowMatch(columns) {
					row.Delete(item)
				}

				return true
			})
		}

		return nil
	})
}

func (q *MockFilter) Read(out interface{}) Op {
	return newOp(func(m mockOp) error {
		rowKeys, err := q.keysFromRelations(q.table.keys.PartitionKeys)
		if err != nil {
			return err
		}

		var result []map[string]interface{}
		for _, rowKey := range rowKeys {
			row := q.table.rows[rowKey.RowKey()]
			if row == nil {
				continue
			}

			row.Ascend(func(item btree.Item) bool {
				columns := item.(*superColumn).Columns
				if q.rowMatch(columns) {
					result = append(result, columns)
				}

				return true
			})
		}
		opt := q.table.options.Merge(m.options)
		if opt.Limit > 0 && opt.Limit < len(result) {
			result = result[:opt.Limit]
		}

		return q.assignResult(result, out)
	})
}

func (q *MockFilter) assignResult(records interface{}, out interface{}) error {
	bytes, err := json.Marshal(records)
	if err != nil {
		return err
	}
	return json.Unmarshal(bytes, out)
}

func (q *MockFilter) ReadOne(out interface{}) Op {
	return newOp(func(m mockOp) error {
		slicePtrVal := reflect.New(reflect.SliceOf(reflect.ValueOf(out).Elem().Type()))

		err := q.Read(slicePtrVal.Interface()).Run()
		if err != nil {
			return err
		}

		sliceVal := slicePtrVal.Elem()
		if sliceVal.Len() < 1 {
			return RowNotFoundError{}
		}
		q.assignResult(sliceVal.Index(0).Interface(), out)
		return nil
	})
}<|MERGE_RESOLUTION|>--- conflicted
+++ resolved
@@ -53,8 +53,6 @@
 	return m.Run()
 }
 
-<<<<<<< HEAD
-=======
 func (m mockOp) GenerateStatement() (string, []interface{}) {
 	return "", []interface{}{}
 }
@@ -63,7 +61,6 @@
 	return nil
 }
 
->>>>>>> 48cdcb5a
 func (m mockOp) Preflight() error {
 	return m.preflightErr
 }
