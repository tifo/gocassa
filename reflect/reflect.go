--- conflicted
+++ resolved
@@ -42,17 +42,11 @@
 	val := r.Indirect(r.ValueOf(struc))
 	sinfo := getStructInfo(val)
 	for k, v := range m {
-<<<<<<< HEAD
-		structField := val.FieldByName(k)
-		if structField.IsValid() && structField.Type().Name() == r.TypeOf(v).Name() {
-			structField.Set(r.ValueOf(v))
-=======
 		if info, ok := sinfo.FieldsMap[k]; ok {
 			structField := val.Field(info.Num)
 			if structField.Type().Name() == r.TypeOf(v).Name() {
 				structField.Set(r.ValueOf(v))
 			}
->>>>>>> 5954f4a0
 		}
 	}
 	return nil
