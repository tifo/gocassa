package gocassa

import (
	"errors"
	"fmt"
	"reflect"
	"strings"
	"time"

	"github.com/gocql/gocql"
)

// CREATE TABLE users (
//   user_name varchar PRIMARY KEY,
//   password varchar,
//   gender varchar,
//   session_token varchar,
//   state varchar,
//   birth_year bigint
// );
//
// CREATE TABLE emp (
//   empID int,
//   deptID int,
//   first_name varchar,
//   last_name varchar,
//   PRIMARY KEY (empID, deptID)
// );
//

<<<<<<< HEAD
func createTableIfNotExist(keySpace, cf string, partitionKeys, colKeys []string, fields []string, values []interface{}, order []ClusteringOrderColumn, compoundKey bool) (string, error) {
	return createTableStmt("CREATE TABLE IF NOT EXISTS", keySpace, cf, partitionKeys, colKeys, fields, values, order, compoundKey)
}

func createTable(keySpace, cf string, partitionKeys, colKeys []string, fields []string, values []interface{}, order []ClusteringOrderColumn, compoundKey bool) (string, error) {
	return createTableStmt("CREATE TABLE", keySpace, cf, partitionKeys, colKeys, fields, values, order, compoundKey)
}

func createTableStmt(createStmt, keySpace, cf string, partitionKeys, colKeys []string, fields []string, values []interface{}, order []ClusteringOrderColumn, compoundKey bool) (string, error) {
	firstLine := fmt.Sprintf("%s %v.%v (", createStmt, keySpace, cf)
=======
func createTable(keySpace, cf string, partitionKeys, colKeys []string, fields []string, values []interface{}, order []ClusteringOrderColumn, compact bool, compressor string) (string, error) {
	firstLine := fmt.Sprintf("CREATE TABLE %v.%v (", keySpace, cf)
>>>>>>> d8b5bff7
	fieldLines := []string{}
	for i, _ := range fields {
		typeStr, err := stringTypeOf(values[i])
		if err != nil {
			return "", err
		}
		l := "    " + strings.ToLower(fields[i]) + " " + typeStr
		fieldLines = append(fieldLines, l)
	}
	//key generation
	str := ""
	if len(colKeys) > 0 { //key (or composite key) + clustering columns
		str = "    PRIMARY KEY ((%v), %v)"
	} else if compoundKey { //compound key just one set of parenthesis
		str = "    PRIMARY KEY (%v %v)"
	} else { //otherwise is a composite key without colKeys
		str = "    PRIMARY KEY ((%v %v))"
	}

	fieldLines = append(fieldLines, fmt.Sprintf(str, j(partitionKeys), j(colKeys)))

	lines := []string{
		firstLine,
		strings.Join(fieldLines, ",\n"),
		")",
	}

	if len(order) > 0 {
		orderStrs := make([]string, len(order))
		for i, o := range order {
			dir := "ASC"
			if o.Direction == DESC {
				dir = "DESC"
			}
			orderStrs[i] = fmt.Sprintf("%v %v", o.Column, dir)
		}
		orderLine := fmt.Sprintf("WITH CLUSTERING ORDER BY (%v)", strings.Join(orderStrs, ", "))
		lines = append(lines, orderLine)
	}

	if compact {
		compactLineStart := "WITH"
		if len(order) > 0 {
			compactLineStart = "AND"
		}
		compactLine := fmt.Sprintf("%v COMPACT STORAGE", compactLineStart)
		lines = append(lines, compactLine)
	}

	if len(compressor) > 0 {
		compressionLineStart := "WITH"
		if len(order) > 0 || compact {
			compressionLineStart = "AND"
		}
		compressionLine := fmt.Sprintf("%v compression = {'sstable_compression': '%v'}", compressionLineStart, compressor)
		lines = append(lines, compressionLine)
	}

	lines = append(lines, ";")
	stmt := strings.Join(lines, "\n")
	return stmt, nil
}

func j(s []string) string {
	s1 := []string{}
	for _, v := range s {
		s1 = append(s1, strings.ToLower(v))
	}
	return strings.Join(s1, ", ")
}

func createKeyspace(keyspaceName string) string {
	return fmt.Sprintf("CREATE KEYSPACE \"%v\" WITH REPLICATION = {'class' : 'NetworkTopologyStrategy', 'eu-west-1' : 3}", keyspaceName)
}

func cassaType(i interface{}) gocql.Type {
	switch i.(type) {
	case int, int32:
		return gocql.TypeInt
	case int64:
		return gocql.TypeBigInt
	case int8, int16, uint, uint8, uint16, uint32, uint64:
		return gocql.TypeVarint
	case string:
		return gocql.TypeVarchar
	case float32:
		return gocql.TypeFloat
	case float64:
		return gocql.TypeDouble
	case bool:
		return gocql.TypeBoolean
	case time.Time:
		return gocql.TypeTimestamp
	case gocql.UUID:
		return gocql.TypeUUID
	case []byte:
		return gocql.TypeBlob
	case Counter:
		return gocql.TypeCounter
	}

	// Fallback to using reflection if type not recognised
	typ := reflect.TypeOf(i)
	switch typ.Kind() {
	case reflect.Int, reflect.Int8, reflect.Int16, reflect.Int32:
		return gocql.TypeInt
	case reflect.Int64:
		return gocql.TypeBigInt
	case reflect.String:
		return gocql.TypeVarchar
	case reflect.Float32:
		return gocql.TypeFloat
	case reflect.Float64:
		return gocql.TypeDouble
	case reflect.Bool:
		return gocql.TypeBoolean
	}

	return gocql.TypeCustom
}

func stringTypeOf(i interface{}) (string, error) {
	_, isByteSlice := i.([]byte)
	if !isByteSlice {
		// Check if we found a higher kinded type
		switch reflect.ValueOf(i).Kind() {
		case reflect.Slice:
			elemVal := reflect.Indirect(reflect.New(reflect.TypeOf(i).Elem())).Interface()
			ct := cassaType(elemVal)
			if ct == gocql.TypeCustom {
				return "", fmt.Errorf("Unsupported type %T", i)
			}
			return fmt.Sprintf("list<%v>", ct), nil
		case reflect.Map:
			keyVal := reflect.Indirect(reflect.New(reflect.TypeOf(i).Key())).Interface()
			elemVal := reflect.Indirect(reflect.New(reflect.TypeOf(i).Elem())).Interface()
			keyCt := cassaType(keyVal)
			elemCt := cassaType(elemVal)
			if keyCt == gocql.TypeCustom || elemCt == gocql.TypeCustom {
				return "", fmt.Errorf("Unsupported map key or value type %T", i)
			}
			return fmt.Sprintf("map<%v, %v>", keyCt, elemCt), nil
		}
	}
	ct := cassaType(i)
	if ct == gocql.TypeCustom {
		return "", fmt.Errorf("Unsupported type %T", i)
	}
	return cassaTypeToString(ct)
}

func cassaTypeToString(t gocql.Type) (string, error) {
	switch t {
	case gocql.TypeInt:
		return "int", nil
	case gocql.TypeBigInt:
		return "bigint", nil
	case gocql.TypeVarint:
		return "varint", nil
	case gocql.TypeVarchar:
		return "varchar", nil
	case gocql.TypeFloat:
		return "float", nil
	case gocql.TypeDouble:
		return "double", nil
	case gocql.TypeBoolean:
		return "boolean", nil
	case gocql.TypeTimestamp:
		return "timestamp", nil
	case gocql.TypeUUID:
		return "uuid", nil
	case gocql.TypeBlob:
		return "blob", nil
	case gocql.TypeCounter:
		return "counter", nil
	default:
		return "", errors.New("unkown cassandra type")
	}
}<|MERGE_RESOLUTION|>--- conflicted
+++ resolved
@@ -28,21 +28,16 @@
 // );
 //
 
-<<<<<<< HEAD
-func createTableIfNotExist(keySpace, cf string, partitionKeys, colKeys []string, fields []string, values []interface{}, order []ClusteringOrderColumn, compoundKey bool) (string, error) {
-	return createTableStmt("CREATE TABLE IF NOT EXISTS", keySpace, cf, partitionKeys, colKeys, fields, values, order, compoundKey)
-}
-
-func createTable(keySpace, cf string, partitionKeys, colKeys []string, fields []string, values []interface{}, order []ClusteringOrderColumn, compoundKey bool) (string, error) {
-	return createTableStmt("CREATE TABLE", keySpace, cf, partitionKeys, colKeys, fields, values, order, compoundKey)
-}
-
-func createTableStmt(createStmt, keySpace, cf string, partitionKeys, colKeys []string, fields []string, values []interface{}, order []ClusteringOrderColumn, compoundKey bool) (string, error) {
+func createTableIfNotExist(keySpace, cf string, partitionKeys, colKeys []string, fields []string, values []interface{}, order []ClusteringOrderColumn, compoundKey, compact bool, compressor string) (string, error) {
+	return createTableStmt("CREATE TABLE IF NOT EXISTS", keySpace, cf, partitionKeys, colKeys, fields, values, order, compoundKey, compact, compressor)
+}
+
+func createTable(keySpace, cf string, partitionKeys, colKeys []string, fields []string, values []interface{}, order []ClusteringOrderColumn, compoundKey, compact bool, compressor string) (string, error) {
+	return createTableStmt("CREATE TABLE", keySpace, cf, partitionKeys, colKeys, fields, values, order, compoundKey, compact, compressor)
+}
+
+func createTableStmt(createStmt, keySpace, cf string, partitionKeys, colKeys []string, fields []string, values []interface{}, order []ClusteringOrderColumn, compoundKey, compact bool, compressor string) (string, error) {
 	firstLine := fmt.Sprintf("%s %v.%v (", createStmt, keySpace, cf)
-=======
-func createTable(keySpace, cf string, partitionKeys, colKeys []string, fields []string, values []interface{}, order []ClusteringOrderColumn, compact bool, compressor string) (string, error) {
-	firstLine := fmt.Sprintf("CREATE TABLE %v.%v (", keySpace, cf)
->>>>>>> d8b5bff7
 	fieldLines := []string{}
 	for i, _ := range fields {
 		typeStr, err := stringTypeOf(values[i])
